--- conflicted
+++ resolved
@@ -170,20 +170,6 @@
         return taskExecutionMetadata;
     }
 
-<<<<<<< HEAD
-    public Set<String> updateThreadTopologyVersion(final String threadName) {
-        try {
-            version.topologyLock.lock();
-            threadVersions.put(threadName, topologyVersion());
-            return namedTopologiesView();
-        } finally {
-            version.topologyLock.unlock();
-        }
-    }
-
-    public void maybeNotifyTopologyVersionListeners() {
-        try {
-=======
     public void executeTopologyUpdatesAndBumpThreadVersion(final Consumer<Set<String>> handleTopologyAdditions,
                                                            final Consumer<Set<String>> handleTopologyRemovals) {
         try {
@@ -199,7 +185,6 @@
 
     public void maybeNotifyTopologyVersionListeners() {
         try {
->>>>>>> 113595cf
             lock();
             final long minThreadVersion = getMinimumThreadVersion();
             final Iterator<TopologyVersionListener> iterator = version.activeTopologyUpdateListeners.listIterator();
@@ -218,15 +203,10 @@
         }
     }
 
-<<<<<<< HEAD
-    private long getMinimumThreadVersion() {
-        return threadVersions.values().stream().min(Long::compare).get();
-=======
     // Return the minimum version across all live threads, or Long.MAX_VALUE if there are no threads running
     private long getMinimumThreadVersion() {
         final Optional<Long> minVersion = threadVersions.values().stream().min(Long::compare);
         return minVersion.orElse(Long.MAX_VALUE);
->>>>>>> 113595cf
     }
 
     public void wakeupThreads() {
