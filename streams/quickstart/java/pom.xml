--- conflicted
+++ resolved
@@ -26,11 +26,7 @@
     <parent>
         <groupId>org.apache.kafka</groupId>
         <artifactId>streams-quickstart</artifactId>
-<<<<<<< HEAD
-        <version>6.1.0-0-ccs</version>
-=======
-        <version>2.7.1-SNAPSHOT</version>
->>>>>>> d45e2530
+        <version>6.1.1-0-ccs</version>
         <relativePath>..</relativePath>
     </parent>
 
