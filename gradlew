#!/bin/sh

#
# Copyright © 2015-2021 the original authors.
#
# Licensed under the Apache License, Version 2.0 (the "License");
# you may not use this file except in compliance with the License.
# You may obtain a copy of the License at
#
#      https://www.apache.org/licenses/LICENSE-2.0
#
# Unless required by applicable law or agreed to in writing, software
# distributed under the License is distributed on an "AS IS" BASIS,
# WITHOUT WARRANTIES OR CONDITIONS OF ANY KIND, either express or implied.
# See the License for the specific language governing permissions and
# limitations under the License.
#

##############################################################################
#
#   Gradle start up script for POSIX generated by Gradle.
#
#   Important for running:
#
#   (1) You need a POSIX-compliant shell to run this script. If your /bin/sh is
#       noncompliant, but you have some other compliant shell such as ksh or
#       bash, then to run this script, type that shell name before the whole
#       command line, like:
#
#           ksh Gradle
#
#       Busybox and similar reduced shells will NOT work, because this script
#       requires all of these POSIX shell features:
#         * functions;
#         * expansions «$var», «${var}», «${var:-default}», «${var+SET}»,
#           «${var#prefix}», «${var%suffix}», and «$( cmd )»;
#         * compound commands having a testable exit status, especially «case»;
#         * various built-in commands including «command», «set», and «ulimit».
#
#   Important for patching:
#
#   (2) This script targets any POSIX shell, so it avoids extensions provided
#       by Bash, Ksh, etc; in particular arrays are avoided.
#
#       The "traditional" practice of packing multiple parameters into a
#       space-separated string is a well documented source of bugs and security
#       problems, so this is (mostly) avoided, by progressively accumulating
#       options in "$@", and eventually passing that to Java.
#
#       Where the inherited environment variables (DEFAULT_JVM_OPTS, JAVA_OPTS,
#       and GRADLE_OPTS) rely on word-splitting, this is performed explicitly;
#       see the in-line comments for details.
#
#       There are tweaks for specific operating systems such as AIX, CygWin,
#       Darwin, MinGW, and NonStop.
#
#   (3) This script is generated from the Groovy template
#       https://github.com/gradle/gradle/blob/master/subprojects/plugins/src/main/resources/org/gradle/api/internal/plugins/unixStartScript.txt
#       within the Gradle project.
#
#       You can find Gradle at https://github.com/gradle/gradle/.
#
##############################################################################

# Attempt to set APP_HOME

# Resolve links: $0 may be a link
app_path=$0

# Need this for daisy-chained symlinks.
while
    APP_HOME=${app_path%"${app_path##*/}"}  # leaves a trailing /; empty if no leading path
    [ -h "$app_path" ]
do
    ls=$( ls -ld "$app_path" )
    link=${ls#*' -> '}
    case $link in             #(
      /*)   app_path=$link ;; #(
      *)    app_path=$APP_HOME$link ;;
    esac
done

APP_HOME=$( cd "${APP_HOME:-./}" && pwd -P ) || exit

APP_NAME="Gradle"
APP_BASE_NAME=${0##*/}

# Add default JVM options here. You can also use JAVA_OPTS and GRADLE_OPTS to pass JVM options to this script.
DEFAULT_JVM_OPTS='"-Xmx64m" "-Xms64m"'

# Use the maximum available, or set MAX_FD != -1 to use that value.
MAX_FD=maximum

warn () {
    echo "$*"
} >&2

die () {
    echo
    echo "$*"
    echo
    exit 1
} >&2

# OS specific support (must be 'true' or 'false').
cygwin=false
msys=false
darwin=false
nonstop=false
<<<<<<< HEAD
case "`uname`" in
  CYGWIN* )
    cygwin=true
    ;;
  Darwin* )
    darwin=true
    ;;
  MINGW* )
    msys=true
    ;;
  NONSTOP* )
    nonstop=true
    ;;
=======
case "$( uname )" in                #(
  CYGWIN* )         cygwin=true  ;; #(
  Darwin* )         darwin=true  ;; #(
  MSYS* | MINGW* )  msys=true    ;; #(
  NONSTOP* )        nonstop=true ;;
>>>>>>> 4b468a9d
esac


# Loop in case we encounter an error.
for attempt in 1 2 3; do
  if [ ! -e "$APP_HOME/gradle/wrapper/gradle-wrapper.jar" ]; then
<<<<<<< HEAD
    if ! curl -s -S --retry 3 -L -o "$APP_HOME/gradle/wrapper/gradle-wrapper.jar" "https://raw.githubusercontent.com/gradle/gradle/v7.0.2/gradle/wrapper/gradle-wrapper.jar"; then
=======
    if ! curl -s -S --retry 3 -L -o "$APP_HOME/gradle/wrapper/gradle-wrapper.jar" "https://raw.githubusercontent.com/gradle/gradle/v7.3.3/gradle/wrapper/gradle-wrapper.jar"; then
>>>>>>> 4b468a9d
      rm -f "$APP_HOME/gradle/wrapper/gradle-wrapper.jar"
      # Pause for a bit before looping in case the server throttled us.
      sleep 5
      continue
    fi
  fi
done

CLASSPATH=$APP_HOME/gradle/wrapper/gradle-wrapper.jar


# Determine the Java command to use to start the JVM.
if [ -n "$JAVA_HOME" ] ; then
    if [ -x "$JAVA_HOME/jre/sh/java" ] ; then
        # IBM's JDK on AIX uses strange locations for the executables
        JAVACMD=$JAVA_HOME/jre/sh/java
    else
        JAVACMD=$JAVA_HOME/bin/java
    fi
    if [ ! -x "$JAVACMD" ] ; then
        die "ERROR: JAVA_HOME is set to an invalid directory: $JAVA_HOME

Please set the JAVA_HOME variable in your environment to match the
location of your Java installation."
    fi
else
    JAVACMD=java
    which java >/dev/null 2>&1 || die "ERROR: JAVA_HOME is not set and no 'java' command could be found in your PATH.

Please set the JAVA_HOME variable in your environment to match the
location of your Java installation."
fi

# Increase the maximum file descriptors if we can.
if ! "$cygwin" && ! "$darwin" && ! "$nonstop" ; then
    case $MAX_FD in #(
      max*)
        MAX_FD=$( ulimit -H -n ) ||
            warn "Could not query maximum file descriptor limit"
    esac
    case $MAX_FD in  #(
      '' | soft) :;; #(
      *)
        ulimit -n "$MAX_FD" ||
            warn "Could not set maximum file descriptor limit to $MAX_FD"
    esac
fi

# Collect all arguments for the java command, stacking in reverse order:
#   * args from the command line
#   * the main class name
#   * -classpath
#   * -D...appname settings
#   * --module-path (only if needed)
#   * DEFAULT_JVM_OPTS, JAVA_OPTS, and GRADLE_OPTS environment variables.

# For Cygwin or MSYS, switch paths to Windows format before running java
if "$cygwin" || "$msys" ; then
    APP_HOME=$( cygpath --path --mixed "$APP_HOME" )
    CLASSPATH=$( cygpath --path --mixed "$CLASSPATH" )

    JAVACMD=$( cygpath --unix "$JAVACMD" )

    # Now convert the arguments - kludge to limit ourselves to /bin/sh
    for arg do
        if
            case $arg in                                #(
              -*)   false ;;                            # don't mess with options #(
              /?*)  t=${arg#/} t=/${t%%/*}              # looks like a POSIX filepath
                    [ -e "$t" ] ;;                      #(
              *)    false ;;
            esac
        then
            arg=$( cygpath --path --ignore --mixed "$arg" )
        fi
        # Roll the args list around exactly as many times as the number of
        # args, so each arg winds up back in the position where it started, but
        # possibly modified.
        #
        # NB: a `for` loop captures its iteration list before it begins, so
        # changing the positional parameters here affects neither the number of
        # iterations, nor the values presented in `arg`.
        shift                   # remove old arg
        set -- "$@" "$arg"      # push replacement arg
    done
fi

# Collect all arguments for the java command;
#   * $DEFAULT_JVM_OPTS, $JAVA_OPTS, and $GRADLE_OPTS can contain fragments of
#     shell script including quotes and variable substitutions, so put them in
#     double quotes to make sure that they get re-expanded; and
#   * put everything else in single quotes, so that it's not re-expanded.

set -- \
        "-Dorg.gradle.appname=$APP_BASE_NAME" \
        -classpath "$CLASSPATH" \
        org.gradle.wrapper.GradleWrapperMain \
        "$@"

# Use "xargs" to parse quoted args.
#
# With -n1 it outputs one arg per line, with the quotes and backslashes removed.
#
# In Bash we could simply go:
#
#   readarray ARGS < <( xargs -n1 <<<"$var" ) &&
#   set -- "${ARGS[@]}" "$@"
#
# but POSIX shell has neither arrays nor command substitution, so instead we
# post-process each arg (as a line of input to sed) to backslash-escape any
# character that might be a shell metacharacter, then use eval to reverse
# that process (while maintaining the separation between arguments), and wrap
# the whole thing up as a single "set" statement.
#
# This will of course break if any of these variables contains a newline or
# an unmatched quote.
#

eval "set -- $(
        printf '%s\n' "$DEFAULT_JVM_OPTS $JAVA_OPTS $GRADLE_OPTS" |
        xargs -n1 |
        sed ' s~[^-[:alnum:]+,./:=@_]~\\&~g; ' |
        tr '\n' ' '
    )" '"$@"'

exec "$JAVACMD" "$@"<|MERGE_RESOLUTION|>--- conflicted
+++ resolved
@@ -107,38 +107,18 @@
 msys=false
 darwin=false
 nonstop=false
-<<<<<<< HEAD
-case "`uname`" in
-  CYGWIN* )
-    cygwin=true
-    ;;
-  Darwin* )
-    darwin=true
-    ;;
-  MINGW* )
-    msys=true
-    ;;
-  NONSTOP* )
-    nonstop=true
-    ;;
-=======
 case "$( uname )" in                #(
   CYGWIN* )         cygwin=true  ;; #(
   Darwin* )         darwin=true  ;; #(
   MSYS* | MINGW* )  msys=true    ;; #(
   NONSTOP* )        nonstop=true ;;
->>>>>>> 4b468a9d
 esac
 
 
 # Loop in case we encounter an error.
 for attempt in 1 2 3; do
   if [ ! -e "$APP_HOME/gradle/wrapper/gradle-wrapper.jar" ]; then
-<<<<<<< HEAD
-    if ! curl -s -S --retry 3 -L -o "$APP_HOME/gradle/wrapper/gradle-wrapper.jar" "https://raw.githubusercontent.com/gradle/gradle/v7.0.2/gradle/wrapper/gradle-wrapper.jar"; then
-=======
     if ! curl -s -S --retry 3 -L -o "$APP_HOME/gradle/wrapper/gradle-wrapper.jar" "https://raw.githubusercontent.com/gradle/gradle/v7.3.3/gradle/wrapper/gradle-wrapper.jar"; then
->>>>>>> 4b468a9d
       rm -f "$APP_HOME/gradle/wrapper/gradle-wrapper.jar"
       # Pause for a bit before looping in case the server throttled us.
       sleep 5
