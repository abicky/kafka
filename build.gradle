--- conflicted
+++ resolved
@@ -37,17 +37,10 @@
   id 'org.owasp.dependencycheck' version '6.5.3'
   id 'org.nosphere.apache.rat' version "0.7.0"
 
-<<<<<<< HEAD
-  id "com.github.spotbugs" version '4.7.1' apply false
-  id 'org.gradle.test-retry' version '1.2.1' apply false
-  id 'org.scoverage' version '5.0.0' apply false
-  id 'com.github.johnrengelman.shadow' version '7.0.0' apply false
-=======
   id "com.github.spotbugs" version '5.0.5' apply false
   id 'org.gradle.test-retry' version '1.3.1' apply false
   id 'org.scoverage' version '7.0.0' apply false
   id 'com.github.johnrengelman.shadow' version '7.1.2' apply false
->>>>>>> 4b468a9d
 }
 
 spotless {
@@ -58,7 +51,6 @@
   }
 }
 
-<<<<<<< HEAD
 task copyGitHooks(type: Copy) {
   description 'Copies the git hooks.'
   from("${rootDir}/bin/git-hooks/") {
@@ -79,56 +71,6 @@
   }
 }
 
-allprojects {
-
-  repositories {
-    mavenCentral()
-  }
-
-  dependencyUpdates {
-    revision="release"
-    resolutionStrategy {
-      componentSelection { rules ->
-        rules.all { ComponentSelection selection ->
-          boolean rejected = ['snap', 'alpha', 'beta', 'rc', 'cr', 'm'].any { qualifier ->
-            selection.candidate.version ==~ /(?i).*[.-]${qualifier}[.\d-]*/
-          }
-          if (rejected) {
-            selection.reject('Release candidate')
-          }
-        }
-      }
-    }
-  }
-
-  configurations.all {
-    // zinc is the Scala incremental compiler, it has a configuration for its own dependencies
-    // that are unrelated to the project dependencies, we should not change them
-    if (name != "zinc") {
-      resolutionStrategy {
-        force(
-          // be explicit about the javassist dependency version instead of relying on the transitive version
-          libs.javassist,
-          // ensure we have a single version in the classpath despite transitive dependencies
-          libs.scalaLibrary,
-          libs.scalaReflect,
-          libs.jacksonAnnotations,
-          // be explicit about the Netty dependency version instead of relying on the version set by
-          // ZooKeeper (potentially older and containing CVEs)
-          libs.nettyHandler,
-          libs.nettyTransportNativeEpoll
-        )
-
-        dependencySubstitution {
-          substitute module("log4j:log4j:1.2.17") because "we use a custom version with security patches" with module("io.confluent:confluent-log4j:1.2.17-cp8")
-        }
-      }
-    }
-  }
-}
-
-=======
->>>>>>> 4b468a9d
 ext {
   gradleVersion = versions.gradle
   minJavaVersion = "8"
