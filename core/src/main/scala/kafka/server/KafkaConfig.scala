--- conflicted
+++ resolved
@@ -1047,13 +1047,8 @@
       .define(RequestTimeoutMsProp, INT, Defaults.RequestTimeoutMs, HIGH, RequestTimeoutMsDoc)
       .define(ConnectionSetupTimeoutMsProp, LONG, Defaults.ConnectionSetupTimeoutMs, MEDIUM, ConnectionSetupTimeoutMsDoc)
       .define(ConnectionSetupTimeoutMaxMsProp, LONG, Defaults.ConnectionSetupTimeoutMaxMs, MEDIUM, ConnectionSetupTimeoutMaxMsDoc)
-<<<<<<< HEAD
-      .define(ProcessRolesProp, STRING, null, HIGH, ProcessRolesDoc)
-      .define(ControllerConnectProp, LIST, null, HIGH, ControllerConnectDoc)
-=======
       .define(ProcessRolesProp, LIST, Collections.emptyList(), HIGH, ProcessRolesDoc)
       .define(ControllerConnectProp, LIST, Collections.emptyList(), HIGH, ControllerConnectDoc)
->>>>>>> 62a8b888
       .define(RegistrationHeartbeatIntervalMsProp, INT, Defaults.RegistrationHeartbeatIntervalMs, MEDIUM, RegistrationHeartbeatIntervalMsDoc)
       .define(RegistrationLeaseTimeoutMsProp, INT, Defaults.RegistrationLeaseTimeoutMs, MEDIUM, RegistrationLeaseTimeoutMsDoc)
       .define(MetadataLogDirProp, STRING, null, HIGH, MetadataLogDirDoc)
