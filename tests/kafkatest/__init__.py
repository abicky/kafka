# Licensed to the Apache Software Foundation (ASF) under one or more
# contributor license agreements.  See the NOTICE file distributed with
# this work for additional information regarding copyright ownership.
# The ASF licenses this file to You under the Apache License, Version 2.0
# (the "License"); you may not use this file except in compliance with
# the License.  You may obtain a copy of the License at
#
#    http://www.apache.org/licenses/LICENSE-2.0
#
# Unless required by applicable law or agreed to in writing, software
# distributed under the License is distributed on an "AS IS" BASIS,
# WITHOUT WARRANTIES OR CONDITIONS OF ANY KIND, either express or implied.
# See the License for the specific language governing permissions and
# limitations under the License.

# This determines the version of kafkatest that can be published to PyPi and installed with pip
#
# Note that in
# due to python version naming restrictions, which are enforced by python packaging tools
# (see  https://www.python.org
#
# Instead, in
#
<<<<<<< HEAD
# For example, when Kafka is at version 1.0.0-SNAPSHOT, this should be something like "1.0.0.dev0"
__version__ = '5.4.1.dev0'
=======
# For example, when Kafka is at version 1.0.0-SNAPSHOT, this should be something like "1.0.0
__version__ = '2.4.1.dev0'
>>>>>>> a692a18e
<|MERGE_RESOLUTION|>--- conflicted
+++ resolved
@@ -21,10 +21,5 @@
 #
 # Instead, in
 #
-<<<<<<< HEAD
-# For example, when Kafka is at version 1.0.0-SNAPSHOT, this should be something like "1.0.0.dev0"
-__version__ = '5.4.1.dev0'
-=======
 # For example, when Kafka is at version 1.0.0-SNAPSHOT, this should be something like "1.0.0
-__version__ = '2.4.1.dev0'
->>>>>>> a692a18e
+__version__ = '5.4.1.dev0'